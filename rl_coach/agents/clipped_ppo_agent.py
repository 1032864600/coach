#
# Copyright (c) 2017 Intel Corporation
#
# Licensed under the Apache License, Version 2.0 (the "License");
# you may not use this file except in compliance with the License.
# You may obtain a copy of the License at
#
#      http://www.apache.org/licenses/LICENSE-2.0
#
# Unless required by applicable law or agreed to in writing, software
# distributed under the License is distributed on an "AS IS" BASIS,
# WITHOUT WARRANTIES OR CONDITIONS OF ANY KIND, either express or implied.
# See the License for the specific language governing permissions and
# limitations under the License.
#

import copy
import math
import time
from collections import OrderedDict
from random import shuffle
from typing import Union
import psutil
import numpy as np

from rl_coach.agents.actor_critic_agent import ActorCriticAgent
from rl_coach.agents.policy_optimization_agent import PolicyGradientRescaler
from rl_coach.architectures.embedder_parameters import InputEmbedderParameters
from rl_coach.architectures.head_parameters import PPOHeadParameters, VHeadParameters
from rl_coach.architectures.middleware_parameters import FCMiddlewareParameters
from rl_coach.base_parameters import AlgorithmParameters, NetworkParameters, \
    AgentParameters
from rl_coach.core_types import EnvironmentSteps, Batch, EnvResponse, StateType, Transition
from rl_coach.exploration_policies.additive_noise import AdditiveNoiseParameters
from rl_coach.exploration_policies.categorical import CategoricalParameters
from rl_coach.logger import screen
from rl_coach.memories.episodic.episodic_experience_replay import EpisodicExperienceReplayParameters
from rl_coach.schedules import ConstantSchedule
from rl_coach.spaces import DiscreteActionSpace, BoxActionSpace


class ClippedPPONetworkParameters(NetworkParameters):
    def __init__(self):
        super().__init__()
        self.input_embedders_parameters = {'observation': InputEmbedderParameters(activation_function='tanh')}
        self.middleware_parameters = FCMiddlewareParameters(activation_function='tanh')
        self.heads_parameters = [VHeadParameters(), PPOHeadParameters()]
        self.batch_size = 64
        self.optimizer_type = 'Adam'
        self.clip_gradients = None
        self.use_separate_networks_per_head = True
        self.async_training = False
        self.l2_regularization = 0

        # The target network is used in order to freeze the old policy, while making updates to the new one
        # in train_network()
        self.create_target_network = True
        self.shared_optimizer = True
        self.scale_down_gradients_by_number_of_workers_for_sync_training = True


class ClippedPPOAlgorithmParameters(AlgorithmParameters):
    """
    :param policy_gradient_rescaler: (PolicyGradientRescaler)
        This represents how the critic will be used to update the actor. The critic value function is typically used
        to rescale the gradients calculated by the actor. There are several ways for doing this, such as using the
        advantage of the action, or the generalized advantage estimation (GAE) value.

    :param gae_lambda: (float)
        The :math:`\lambda` value is used within the GAE function in order to weight different bootstrap length
        estimations. Typical values are in the range 0.9-1, and define an exponential decay over the different
        n-step estimations.

    :param clip_likelihood_ratio_using_epsilon: (float)
        If not None, the likelihood ratio between the current and new policy in the PPO loss function will be
        clipped to the range [1-clip_likelihood_ratio_using_epsilon, 1+clip_likelihood_ratio_using_epsilon].
        This is typically used in the Clipped PPO version of PPO, and should be set to None in regular PPO
        implementations.

    :param value_targets_mix_fraction: (float)
        The targets for the value network are an exponential weighted moving average which uses this mix fraction to
        define how much of the new targets will be taken into account when calculating the loss.
        This value should be set to the range (0,1], where 1 means that only the new targets will be taken into account.

    :param estimate_state_value_using_gae: (bool)
        If set to True, the state value will be estimated using the GAE technique.

    :param use_kl_regularization: (bool)
        If set to True, the loss function will be regularized using the KL diveregence between the current and new
        policy, to bound the change of the policy during the network update.

    :param beta_entropy: (float)
        An entropy regulaization term can be added to the loss function in order to control exploration. This term
        is weighted using the :math:`\beta` value defined by beta_entropy.

    :param optimization_epochs: (int)
        For each training phase, the collected dataset will be used for multiple epochs, which are defined by the
        optimization_epochs value.

    :param optimization_epochs: (Schedule)
        Can be used to define a schedule over the clipping of the likelihood ratio.

    """
    def __init__(self):
        super().__init__()
        self.num_episodes_in_experience_replay = 1000000
        self.policy_gradient_rescaler = PolicyGradientRescaler.GAE
        self.gae_lambda = 0.95
        self.use_kl_regularization = False
        self.clip_likelihood_ratio_using_epsilon = 0.2
        self.estimate_state_value_using_gae = True
        self.beta_entropy = 0.01  # should be 0 for mujoco
        self.num_consecutive_playing_steps = EnvironmentSteps(2048)
        self.optimization_epochs = 10
        self.normalization_stats = None
        self.clipping_decay_schedule = ConstantSchedule(1)
        self.act_for_full_episodes = True
        self.update_pre_network_filters_state_on_train = True
        self.update_pre_network_filters_state_on_inference = False


class ClippedPPOAgentParameters(AgentParameters):
    def __init__(self):
        super().__init__(algorithm=ClippedPPOAlgorithmParameters(),
                         exploration={DiscreteActionSpace: CategoricalParameters(),
                                      BoxActionSpace: AdditiveNoiseParameters()},
                         memory=EpisodicExperienceReplayParameters(),
                         networks={"main": ClippedPPONetworkParameters()})

    @property
    def path(self):
        return 'rl_coach.agents.clipped_ppo_agent:ClippedPPOAgent'


# Clipped Proximal Policy Optimization - https://arxiv.org/abs/1707.06347
class ClippedPPOAgent(ActorCriticAgent):
    def __init__(self, agent_parameters, parent: Union['LevelManager', 'CompositeAgent']=None):
        super().__init__(agent_parameters, parent)
        # signals definition
        self.value_loss = self.register_signal('Value Loss')
        self.policy_loss = self.register_signal('Policy Loss')
        self.total_kl_divergence_during_training_process = 0.0
        self.unclipped_grads = self.register_signal('Grads (unclipped)')
        self.value_targets = self.register_signal('Value Targets')
        self.kl_divergence = self.register_signal('KL Divergence')
        self.likelihood_ratio = self.register_signal('Likelihood Ratio')
        self.clipped_likelihood_ratio = self.register_signal('Clipped Likelihood Ratio')

    def set_session(self, sess):
        super().set_session(sess)
        if self.ap.algorithm.normalization_stats is not None:
            self.ap.algorithm.normalization_stats.set_session(sess)

    def build_dataset(self):
        self.LSTM_middleware = self.networks["main"].online_network.middleware[-1].__class__.__name__ == 'LSTMMiddleware'
        update_internal_state = self.ap.algorithm.update_pre_network_filters_state_on_train
        if self.LSTM_middleware:
            dataset = []
            sequence_length = self.networks["main"].online_network.middleware[-1].sequence_length
            stride = self.networks["main"].online_network.middleware[-1].stride
            for episode in self.memory.get_all_complete_episodes():
                for i in range(0, episode.length()-sequence_length, stride):
                    trajectory = self.pre_network_filter.filter(episode.transitions[i:i+sequence_length],
                                                                deep_copy=False,
                                                                update_internal_state=update_internal_state)
                    transition = Transition()
                    transition.add_info({'sample_sequence': Batch(trajectory)})
                    dataset.append(transition)
        else:
            dataset = self.memory.transitions
            update_internal_state = self.ap.algorithm.update_pre_network_filters_state_on_train
            dataset = self.pre_network_filter.filter(dataset, deep_copy=False,
                                                     update_internal_state=update_internal_state)
        return Batch(dataset)

    def build_network_inputs(self, data, network_keys, start=None, end=None):
        feed_dict = {}
        for k in network_keys:
            if self.LSTM_middleware:
                feed_dict[k] = np.vstack([t.info['sample_sequence'].states([k])[k] for t in data[start:end]])
            else:
                feed_dict[k] = data.states([k])[k][start:end]
        return feed_dict

    def fill_advantages(self, batch):
        network_keys = self.ap.network_wrappers['main'].input_embedders_parameters.keys()

        state_values = []
        for i in range(int(batch.size / self.ap.network_wrappers['main'].batch_size) + 1):
            self.networks['main'].online_network.reset_internal_memory()
            start = i * self.ap.network_wrappers['main'].batch_size
            end = (i + 1) * self.ap.network_wrappers['main'].batch_size
            if start == batch.size:
                break

            network_input = self.build_network_inputs(batch, network_keys, start, end)
            state_values.append(self.networks['main'].online_network.predict(network_input)[0])

        current_state_values = np.concatenate(state_values)
        self.state_values.add_sample(current_state_values)

        # calculate advantages
        advantages = []
        value_targets = []

        if self.policy_gradient_rescaler == PolicyGradientRescaler.A_VALUE:
            total_returns = batch.n_step_discounted_rewards()
            advantages = total_returns - current_state_values
        elif self.policy_gradient_rescaler == PolicyGradientRescaler.GAE:
            if self.LSTM_middleware:
                # get bootstraps
                advantages = np.array([])
                value_targets = np.array([])
                sequence_length = self.networks["main"].online_network.middleware[-1].sequence_length
                for idx in range(batch.size):
                    value_bootstrapping = np.zeros((1,))
                    rollout_state_values = np.append(current_state_values[idx*sequence_length:(idx+1)*sequence_length],
                                                     value_bootstrapping)
                    rollout_state_values[1:] *= 1 - batch[idx].info['sample_sequence'].game_overs()
                    rollout_advantages, gae_based_value_targets = \
                        self.get_general_advantage_estimation_values(batch[idx].info['sample_sequence'].rewards(),
                            rollout_state_values)
                    advantages = np.append(advantages, rollout_advantages)
                    value_targets = np.append(value_targets, gae_based_value_targets)
            else:
                # get bootstraps
                episode_start_idx = 0
                advantages = np.array([])
                value_targets = np.array([])
                for idx, game_over in enumerate(batch.game_overs()):
                    if game_over:
                        # get advantages for the rollout
                        value_bootstrapping = np.zeros((1,))
                        rollout_state_values = np.append(current_state_values[episode_start_idx:idx + 1],
                                                         value_bootstrapping)

                        rollout_advantages, gae_based_value_targets = \
                            self.get_general_advantage_estimation_values(batch.rewards()[episode_start_idx:idx + 1],
                                                                         rollout_state_values)
                        episode_start_idx = idx + 1
                        advantages = np.append(advantages, rollout_advantages)
                        value_targets = np.append(value_targets, gae_based_value_targets)
        else:
            screen.warning("WARNING: The requested policy gradient rescaler is not available")

        # standardize
        advantages = (advantages - np.mean(advantages)) / np.std(advantages)

        if self.LSTM_middleware:
            for idx, transition in enumerate(batch.transitions):
                transition.info['advantage'] = np.expand_dims(advantages[idx:idx + sequence_length], -1)
                transition.info['gae_based_value_target'] = np.expand_dims(value_targets[idx:idx + sequence_length], -1)
        else:
            for transition, advantage, value_target in zip(batch.transitions, advantages, value_targets):
                transition.info['advantage'] = advantage
                transition.info['gae_based_value_target'] = value_target

        self.action_advantages.add_sample(advantages)

    def train_network(self, batch, epochs):
        batch_results = []
        for j in range(epochs):
            batch.shuffle()
            batch_results = {
                'total_loss': [],
                'losses': [],
                'unclipped_grads': [],
                'kl_divergence': [],
                'entropy': []
            }

            fetches = [self.networks['main'].online_network.output_heads[1].kl_divergence,
                       self.networks['main'].online_network.output_heads[1].entropy,
                       self.networks['main'].online_network.output_heads[1].likelihood_ratio,
                       self.networks['main'].online_network.output_heads[1].clipped_likelihood_ratio]

            for i in range(math.ceil(batch.size / self.ap.network_wrappers['main'].batch_size)):
                self.networks['main'].online_network.reset_internal_memory()
                self.networks['main'].target_network.reset_internal_memory()

                start = i * self.ap.network_wrappers['main'].batch_size
                end = (i + 1) * self.ap.network_wrappers['main'].batch_size

                network_keys = self.ap.network_wrappers['main'].input_embedders_parameters.keys()
                if self.LSTM_middleware:
                    is_discrete = isinstance(self.spaces.action, DiscreteActionSpace)
                    if is_discrete:
                        actions = np.vstack(
                            [np.expand_dims(seq.actions(), -1) for seq in
                             batch.info('sample_sequence')[start:end]]).squeeze()
                    else:
                        actions = np.vstack([seq.actions() for seq in batch.info('sample_sequence')[start:end]])
                    gae_based_value_targets = np.vstack(
                        batch.info_as_list('gae_based_value_target')[start:end]).squeeze()
                    advantages = np.vstack(batch.info_as_list('advantage')[start:end]).squeeze()
                else:
                    actions = batch.actions()[start:end]
                    gae_based_value_targets = batch.info('gae_based_value_target')[start:end]
                    advantages = batch.info('advantage')[start:end]
                if not isinstance(self.spaces.action, DiscreteActionSpace) and len(actions.shape) == 1:
                    actions = np.expand_dims(actions, -1)

                # get old policy probabilities and distribution

                # TODO-perf - the target network ("old_policy") is not changing. this can be calculated once for all epochs.
                # the shuffling being done, should only be performed on the indices.
                network_input = self.build_network_inputs(batch, network_keys, start, end)
                result = self.networks['main'].target_network.predict(network_input)
                old_policy_distribution = result[1:]



                # calculate gradients and apply on both the local policy network and on the global policy network
                if self.ap.algorithm.estimate_state_value_using_gae:
                    value_targets = np.expand_dims(gae_based_value_targets, -1)
                else:
                    total_returns = batch.n_step_discounted_rewards(expand_dims=True)
                    value_targets = total_returns[start:end]

                inputs = copy.copy(network_input)
                inputs['output_1_0'] = actions

                # The old_policy_distribution needs to be represented as a list, because in the event of
                # discrete controls, it has just a mean. otherwise, it has both a mean and standard deviation
                for input_index, input in enumerate(old_policy_distribution):
                    inputs['output_1_{}'.format(input_index + 1)] = input

                # update the clipping decay schedule value
                inputs['output_1_{}'.format(len(old_policy_distribution)+1)] = \
                    self.ap.algorithm.clipping_decay_schedule.current_value

                total_loss, losses, unclipped_grads, fetch_result = \
                    self.networks['main'].train_and_sync_networks(
                        inputs, [value_targets, advantages], additional_fetches=fetches
                    )
                batch_results['total_loss'].append(total_loss)
                batch_results['losses'].append(losses)
                batch_results['unclipped_grads'].append(unclipped_grads)
                batch_results['kl_divergence'].append(fetch_result[0])
                batch_results['entropy'].append(fetch_result[1])

                self.unclipped_grads.add_sample(unclipped_grads)
                self.value_targets.add_sample(value_targets)
                self.likelihood_ratio.add_sample(fetch_result[2])
                self.clipped_likelihood_ratio.add_sample(fetch_result[3])

            for key in batch_results.keys():
                batch_results[key] = np.mean(batch_results[key], 0)

            self.value_loss.add_sample(batch_results['losses'][0])
            self.policy_loss.add_sample(batch_results['losses'][1])
            self.loss.add_sample(batch_results['total_loss'])

            if self.ap.network_wrappers['main'].learning_rate_decay_rate != 0:
                curr_learning_rate = self.networks['main'].online_network.get_variable_value(
                    self.networks['main'].online_network.adaptive_learning_rate_scheme)
                self.curr_learning_rate.add_sample(curr_learning_rate)
            else:
                curr_learning_rate = self.ap.network_wrappers['main'].learning_rate

            # log training parameters
            screen.log_dict(
                OrderedDict([
                    ("Surrogate loss", batch_results['losses'][1]),
                    ("KL divergence", batch_results['kl_divergence']),
                    ("Entropy", batch_results['entropy']),
                    ("training epoch", j),
                    ("learning_rate", curr_learning_rate)
                ]),
                prefix="Policy training"
            )

        self.total_kl_divergence_during_training_process = batch_results['kl_divergence']
        self.entropy.add_sample(batch_results['entropy'])
        self.kl_divergence.add_sample(batch_results['kl_divergence'])
        return batch_results['losses']

    def post_training_commands(self):
        # clean memory
        self.call_memory('clean')

    def train(self):
        s = time.time()
        if self._should_train():
            screen.print("*** DEBUG: trainer starts a training iteration ***")
            for network in self.networks.values():
                network.set_is_training(True)

<<<<<<< HEAD
            batch = self.build_dataset()

            self.networks['main'].sync()
            self.fill_advantages(batch)

            self.train_network(batch, self.ap.algorithm.optimization_epochs)
=======
            dataset = self.memory.transitions
            update_internal_state = self.ap.algorithm.update_pre_network_filters_state_on_train
            dataset = self.pre_network_filter.filter(dataset, deep_copy=False,
                                                     update_internal_state=update_internal_state)
            batch = Batch(dataset)
            for training_step in range(self.ap.algorithm.num_consecutive_training_steps):
                if not self.ap.is_mast_training:
                    # in MAST, the graph manager controls synchronization directly so that the old policy will update
                    # only after the policy publish to actors
                    self.networks['main'].sync()
                self.fill_advantages(batch)

                # take only the requested number of steps
                if isinstance(self.ap.algorithm.num_consecutive_playing_steps, EnvironmentSteps):
                    dataset = dataset[:self.ap.algorithm.num_consecutive_playing_steps.num_steps]
                shuffle(dataset)
                batch = Batch(dataset)

                self.train_network(batch, self.ap.algorithm.optimization_epochs)
>>>>>>> 859765fa

            for network in self.networks.values():
                network.set_is_training(False)

            self.post_training_commands()
            self.training_iteration += 1
            # should be done in order to update the data that has been accumulated * while not playing *
            self.update_log()
            screen.print("*** DEBUG: training iter time = {}, free memory = {:.1f} ***".format(
                time.time()-s, psutil.virtual_memory().free/2**30))
            return None

    def run_pre_network_filter_for_inference(self, state: StateType, update_internal_state: bool=False):
        dummy_env_response = EnvResponse(next_state=state, reward=0, game_over=False)
        update_internal_state = self.ap.algorithm.update_pre_network_filters_state_on_inference
        return self.pre_network_filter.filter(
            dummy_env_response, update_internal_state=update_internal_state)[0].next_state

    def choose_action(self, curr_state):
        self.ap.algorithm.clipping_decay_schedule.step()
        return super().choose_action(curr_state)
<|MERGE_RESOLUTION|>--- conflicted
+++ resolved
@@ -386,34 +386,15 @@
             for network in self.networks.values():
                 network.set_is_training(True)
 
-<<<<<<< HEAD
             batch = self.build_dataset()
 
-            self.networks['main'].sync()
+            if not self.ap.is_mast_training:
+                # in MAST, the graph manager controls synchronization directly so that the old policy will update
+                # only after the policy publish to actors
+                self.networks['main'].sync()
             self.fill_advantages(batch)
 
             self.train_network(batch, self.ap.algorithm.optimization_epochs)
-=======
-            dataset = self.memory.transitions
-            update_internal_state = self.ap.algorithm.update_pre_network_filters_state_on_train
-            dataset = self.pre_network_filter.filter(dataset, deep_copy=False,
-                                                     update_internal_state=update_internal_state)
-            batch = Batch(dataset)
-            for training_step in range(self.ap.algorithm.num_consecutive_training_steps):
-                if not self.ap.is_mast_training:
-                    # in MAST, the graph manager controls synchronization directly so that the old policy will update
-                    # only after the policy publish to actors
-                    self.networks['main'].sync()
-                self.fill_advantages(batch)
-
-                # take only the requested number of steps
-                if isinstance(self.ap.algorithm.num_consecutive_playing_steps, EnvironmentSteps):
-                    dataset = dataset[:self.ap.algorithm.num_consecutive_playing_steps.num_steps]
-                shuffle(dataset)
-                batch = Batch(dataset)
-
-                self.train_network(batch, self.ap.algorithm.optimization_epochs)
->>>>>>> 859765fa
 
             for network in self.networks.values():
                 network.set_is_training(False)
